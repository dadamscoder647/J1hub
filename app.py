"""Application factory."""

import json
import os
import uuid

from flask import Flask, jsonify, g, request
from flask_jwt_extended import JWTManager
from flask_migrate import Migrate
from flask_cors import CORS
from flask_limiter import Limiter
from flask_limiter.util import get_remote_address
from werkzeug.exceptions import HTTPException

from config import Config
from models import db
from routes.auth import auth_bp
from routes.listings import listings_bp
from routes.billing import billing_bp
from routes.verify import admin_bp, verify_bp

migrate = Migrate()
jwt = JWTManager()
limiter = Limiter(key_func=get_remote_address)


def create_app(config_class: type[Config] = Config) -> Flask:
    """Create and configure the Flask application."""

    app = Flask(__name__)
    app.config.from_object(config_class)

    db.init_app(app)
    migrate.init_app(app, db)
    jwt.init_app(app)

    CORS(
        app,
        resources={r"/*": {"origins": app.config.get("CORS_ORIGINS", "*")}},
        supports_credentials=True,
    )

    storage_uri = app.config.get("RATELIMIT_STORAGE_URI", "memory://")
    headers_enabled = app.config.get("RATELIMIT_HEADERS_ENABLED", True)
    key_prefix = app.config.get("RATELIMIT_KEY_PREFIX") or str(uuid.uuid4())

    global limiter
    limiter = Limiter(
        key_func=get_remote_address,
        default_limits=[lambda: app.config.get("RATE_LIMIT", "60 per minute")],
        storage_uri=storage_uri,
        headers_enabled=headers_enabled,
        key_prefix=key_prefix,
    )
    limiter.init_app(app)
    app.config["RATELIMIT_KEY_PREFIX"] = key_prefix

    upload_dir = app.config.get("UPLOAD_DIR")
    if upload_dir:
        os.makedirs(upload_dir, exist_ok=True)

    app.register_blueprint(verify_bp, url_prefix="/verify")
    app.register_blueprint(admin_bp, url_prefix="/admin")
    app.register_blueprint(listings_bp, url_prefix="/listings")
    app.register_blueprint(billing_bp, url_prefix="/billing")
    app.register_blueprint(auth_bp, url_prefix="/auth")

    @app.route("/health", methods=["GET"])
    def health_check():
        return jsonify({"status": "ok"})

<<<<<<< HEAD
    _register_error_handlers(app)

    return app


def _register_error_handlers(app: Flask) -> None:
    """Register JSON error handlers with request IDs."""

    @app.before_request
    def _assign_request_id():  # pragma: no cover - exercised via tests
        g.request_id = request.headers.get("X-Request-ID") or str(uuid.uuid4())

    @app.after_request
    def _add_request_id_header(response):  # pragma: no cover - exercised via tests
        request_id = g.get("request_id")
        if request_id:
            response.headers.setdefault("X-Request-ID", request_id)
        return response

    @app.errorhandler(HTTPException)
    def _handle_http_exception(error: HTTPException):
        request_id = g.get("request_id") or str(uuid.uuid4())
        response = error.get_response()
        payload = {
            "error": getattr(error, "name", "Error"),
            "detail": error.description,
            "request_id": request_id,
        }
        response.data = json.dumps(payload)
        response.content_type = "application/json"
        response.headers.setdefault("X-Request-ID", request_id)
        return response

    @app.errorhandler(Exception)
    def _handle_unexpected(error: Exception):  # pragma: no cover - defensive
        request_id = g.get("request_id") or str(uuid.uuid4())
        app.logger.exception("Unhandled application error", exc_info=error)
        payload = {
            "error": "Internal Server Error",
            "detail": "An unexpected error occurred.",
            "request_id": request_id,
        }
        response = jsonify(payload)
        response.status_code = 500
        response.headers.setdefault("X-Request-ID", request_id)
        return response
=======
    return app


if __name__ == "__main__":
    application = create_app()
    application.run(host="0.0.0.0", port=int(os.environ.get("PORT", 5000)))
>>>>>>> e8eb1724
<|MERGE_RESOLUTION|>--- conflicted
+++ resolved
@@ -16,8 +16,13 @@
 from models import db
 from routes.auth import auth_bp
 from routes.listings import listings_bp
-from routes.billing import billing_bp
 from routes.verify import admin_bp, verify_bp
+
+# Billing routes may be optional; import safely
+try:
+    from routes.billing import billing_bp  # type: ignore
+except Exception:
+    billing_bp = None  # register only if present
 
 migrate = Migrate()
 jwt = JWTManager()
@@ -26,20 +31,22 @@
 
 def create_app(config_class: type[Config] = Config) -> Flask:
     """Create and configure the Flask application."""
-
     app = Flask(__name__)
     app.config.from_object(config_class)
 
+    # Core subsystems
     db.init_app(app)
     migrate.init_app(app, db)
     jwt.init_app(app)
 
+    # CORS
     CORS(
         app,
         resources={r"/*": {"origins": app.config.get("CORS_ORIGINS", "*")}},
         supports_credentials=True,
     )
 
+    # Rate limiting
     storage_uri = app.config.get("RATELIMIT_STORAGE_URI", "memory://")
     headers_enabled = app.config.get("RATELIMIT_HEADERS_ENABLED", True)
     key_prefix = app.config.get("RATELIMIT_KEY_PREFIX") or str(uuid.uuid4())
@@ -55,21 +62,25 @@
     limiter.init_app(app)
     app.config["RATELIMIT_KEY_PREFIX"] = key_prefix
 
+    # Ensure uploads directory exists
     upload_dir = app.config.get("UPLOAD_DIR")
     if upload_dir:
         os.makedirs(upload_dir, exist_ok=True)
 
+    # Blueprints
     app.register_blueprint(verify_bp, url_prefix="/verify")
     app.register_blueprint(admin_bp, url_prefix="/admin")
     app.register_blueprint(listings_bp, url_prefix="/listings")
-    app.register_blueprint(billing_bp, url_prefix="/billing")
+    if billing_bp:  # only if billing module exists
+        app.register_blueprint(billing_bp, url_prefix="/billing")
     app.register_blueprint(auth_bp, url_prefix="/auth")
 
+    # Health
     @app.route("/health", methods=["GET"])
     def health_check():
         return jsonify({"status": "ok"})
 
-<<<<<<< HEAD
+    # Errors
     _register_error_handlers(app)
 
     return app
@@ -79,11 +90,11 @@
     """Register JSON error handlers with request IDs."""
 
     @app.before_request
-    def _assign_request_id():  # pragma: no cover - exercised via tests
+    def _assign_request_id():  # pragma: no cover
         g.request_id = request.headers.get("X-Request-ID") or str(uuid.uuid4())
 
     @app.after_request
-    def _add_request_id_header(response):  # pragma: no cover - exercised via tests
+    def _add_request_id_header(response):  # pragma: no cover
         request_id = g.get("request_id")
         if request_id:
             response.headers.setdefault("X-Request-ID", request_id)
@@ -104,7 +115,7 @@
         return response
 
     @app.errorhandler(Exception)
-    def _handle_unexpected(error: Exception):  # pragma: no cover - defensive
+    def _handle_unexpected(error: Exception):  # pragma: no cover
         request_id = g.get("request_id") or str(uuid.uuid4())
         app.logger.exception("Unhandled application error", exc_info=error)
         payload = {
@@ -116,11 +127,8 @@
         response.status_code = 500
         response.headers.setdefault("X-Request-ID", request_id)
         return response
-=======
-    return app
 
 
 if __name__ == "__main__":
     application = create_app()
-    application.run(host="0.0.0.0", port=int(os.environ.get("PORT", 5000)))
->>>>>>> e8eb1724
+    application.run(host="0.0.0.0", port=int(os.environ.get("PORT", 5000)))