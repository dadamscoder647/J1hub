"""Application factory."""

import json
import os
import uuid

from flask import Flask, jsonify, g, request
from flask_jwt_extended import JWTManager
from flask_migrate import Migrate
from flask_cors import CORS
from flask_limiter import Limiter
from flask_limiter.util import get_remote_address
from werkzeug.exceptions import HTTPException

from config import Config
from models import db
from routes.auth import auth_bp
from routes.listings import listings_bp
from routes.verify import admin_bp, verify_bp

# Billing routes may be optional; import safely
try:
    from routes.billing import billing_bp  # type: ignore
except Exception:
    billing_bp = None  # register only if present

migrate = Migrate()
jwt = JWTManager()
limiter = Limiter(key_func=get_remote_address)


def create_app(config_class: type[Config] = Config) -> Flask:
    """Create and configure the Flask application."""
    app = Flask(__name__)
    app.config.from_object(config_class)

    # Core subsystems
    db.init_app(app)
    migrate.init_app(app, db)
    jwt.init_app(app)

    # CORS
    CORS(
        app,
        resources={r"/*": {"origins": app.config.get("CORS_ORIGINS", "*")}},
        supports_credentials=True,
    )

    # Rate limiting
    storage_uri = app.config.get("RATELIMIT_STORAGE_URI", "memory://")
    headers_enabled = app.config.get("RATELIMIT_HEADERS_ENABLED", True)
    key_prefix = app.config.get("RATELIMIT_KEY_PREFIX") or str(uuid.uuid4())

    global limiter
    limiter = Limiter(
        key_func=get_remote_address,
        default_limits=[lambda: app.config.get("RATE_LIMIT", "60 per minute")],
        storage_uri=storage_uri,
        headers_enabled=headers_enabled,
        key_prefix=key_prefix,
    )
    limiter.init_app(app)
    app.config["RATELIMIT_KEY_PREFIX"] = key_prefix

    # Ensure uploads directory exists
    upload_dir = app.config.get("UPLOAD_DIR")
    if upload_dir:
        os.makedirs(upload_dir, exist_ok=True)

<<<<<<< HEAD
    app.register_blueprint(auth_bp, url_prefix="/auth")
=======
    # Blueprints
>>>>>>> e4bb17e4
    app.register_blueprint(verify_bp, url_prefix="/verify")
    app.register_blueprint(admin_bp, url_prefix="/admin")
    app.register_blueprint(listings_bp, url_prefix="/listings")
    if billing_bp:  # only if billing module exists
        app.register_blueprint(billing_bp, url_prefix="/billing")
    app.register_blueprint(auth_bp, url_prefix="/auth")

    # Health
    @app.route("/health", methods=["GET"])
    def health_check():
        return jsonify({"status": "ok"})

    # Errors
    _register_error_handlers(app)

    return app


def _register_error_handlers(app: Flask) -> None:
    """Register JSON error handlers with request IDs."""

    @app.before_request
    def _assign_request_id():  # pragma: no cover
        g.request_id = request.headers.get("X-Request-ID") or str(uuid.uuid4())

    @app.after_request
    def _add_request_id_header(response):  # pragma: no cover
        request_id = g.get("request_id")
        if request_id:
            response.headers.setdefault("X-Request-ID", request_id)
        return response

    @app.errorhandler(HTTPException)
    def _handle_http_exception(error: HTTPException):
        request_id = g.get("request_id") or str(uuid.uuid4())
        response = error.get_response()
        payload = {
            "error": getattr(error, "name", "Error"),
            "detail": error.description,
            "request_id": request_id,
        }
        response.data = json.dumps(payload)
        response.content_type = "application/json"
        response.headers.setdefault("X-Request-ID", request_id)
        return response

    @app.errorhandler(Exception)
    def _handle_unexpected(error: Exception):  # pragma: no cover
        request_id = g.get("request_id") or str(uuid.uuid4())
        app.logger.exception("Unhandled application error", exc_info=error)
        payload = {
            "error": "Internal Server Error",
            "detail": "An unexpected error occurred.",
            "request_id": request_id,
        }
        response = jsonify(payload)
        response.status_code = 500
        response.headers.setdefault("X-Request-ID", request_id)
        return response


if __name__ == "__main__":
    application = create_app()
    application.run(host="0.0.0.0", port=int(os.environ.get("PORT", 5000)))<|MERGE_RESOLUTION|>--- conflicted
+++ resolved
@@ -67,11 +67,7 @@
     if upload_dir:
         os.makedirs(upload_dir, exist_ok=True)
 
-<<<<<<< HEAD
-    app.register_blueprint(auth_bp, url_prefix="/auth")
-=======
     # Blueprints
->>>>>>> e4bb17e4
     app.register_blueprint(verify_bp, url_prefix="/verify")
     app.register_blueprint(admin_bp, url_prefix="/admin")
     app.register_blueprint(listings_bp, url_prefix="/listings")
