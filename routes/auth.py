<<<<<<< HEAD
"""Authentication routes."""

from __future__ import annotations

=======
"""Authentication blueprint providing register and login endpoints."""

>>>>>>> e4bb17e4
from http import HTTPStatus

from flask import Blueprint, jsonify, request
from flask_jwt_extended import create_access_token
<<<<<<< HEAD
from sqlalchemy import func

from models.user import User
=======
from werkzeug.exceptions import BadRequest, Conflict, Unauthorized

from models import db
from models.user import User
from utils.request_validation import parse_json_request

ALLOWED_ROLES = {"worker", "employer", "admin"}
>>>>>>> e4bb17e4

auth_bp = Blueprint("auth", __name__)


<<<<<<< HEAD
def _normalize_email(value: str | None) -> str | None:
    """Normalize an email address for comparison."""

    if value is None:
        return None
    return value.strip().lower()


def _serialize_user(user: User) -> dict[str, object]:
    """Return a lightweight representation of the user."""

    return {
        "id": user.id,
        "email": user.email,
        "role": user.role,
        "is_verified": user.is_verified,
    }


@auth_bp.route("/login", methods=["POST"])
def login():
    """Authenticate a user and return a JWT access token."""

    payload = request.get_json(silent=True) or {}

    email = _normalize_email(payload.get("email"))
    password = payload.get("password")

    if not email or not password:
        return (
            jsonify({"error": "Email and password are required."}),
            HTTPStatus.BAD_REQUEST,
        )

    user = User.query.filter(func.lower(User.email) == email).first()

    if user is None or not user.check_password(password):
        return (
            jsonify({"error": "Invalid email or password."}),
            HTTPStatus.UNAUTHORIZED,
        )

    access_token = create_access_token(
        identity=str(user.id), additional_claims={"role": user.role}
    )

    return jsonify({"access_token": access_token, "user": _serialize_user(user)})
=======
def _normalize_email(raw_email: str | None) -> str:
    """Normalize an email string by stripping whitespace and lowering case."""

    return (raw_email or "").strip().lower()


def _extract_role(raw_role: str | None) -> str:
    """Return a valid role string, defaulting to the model's default."""

    default_role = getattr(User.role.default, "arg", "worker")
    role = (raw_role or "").strip().lower() or default_role
    if role not in ALLOWED_ROLES:
        return ""
    return role


@auth_bp.route("/register", methods=["POST"])
def register() -> tuple:
    """Register a new user with an email, password, and optional role."""

    payload = parse_json_request(request)
    email = _normalize_email(payload.get("email"))
    password = (payload.get("password") or "").strip()
    role = _extract_role(payload.get("role")) or getattr(User.role.default, "arg", "worker")

    if not email or not password:
        raise BadRequest("Email and password are required.")

    if payload.get("role") and role not in ALLOWED_ROLES:
        raise BadRequest("Role must be one of: worker, employer, admin.")

    if User.query.filter_by(email=email).first() is not None:
        raise Conflict("A user with that email already exists.")

    user = User(email=email, role=role)
    user.set_password(password)

    db.session.add(user)
    db.session.commit()

    return (
        jsonify(
            {
                "message": "User registered successfully.",
                "user": {"id": user.id, "email": user.email, "role": user.role},
            }
        ),
        HTTPStatus.CREATED,
    )


@auth_bp.route("/login", methods=["POST"])
def login() -> tuple:
    """Authenticate a user and return a JWT access token."""

    payload = parse_json_request(request)
    email = _normalize_email(payload.get("email"))
    password = (payload.get("password") or "").strip()

    if not email or not password:
        raise BadRequest("Email and password are required.")

    user = User.query.filter_by(email=email).first()
    if user is None or not user.check_password(password):
        raise Unauthorized("Invalid email or password.")

    access_token = create_access_token(identity=user.id)

    return (
        jsonify(
            {
                "access_token": access_token,
                "user": {"id": user.id, "email": user.email, "role": user.role},
            }
        ),
        HTTPStatus.OK,
    )
>>>>>>> e4bb17e4
<|MERGE_RESOLUTION|>--- conflicted
+++ resolved
@@ -1,102 +1,43 @@
-<<<<<<< HEAD
-"""Authentication routes."""
+"""Authentication blueprint providing register and login endpoints."""
 
 from __future__ import annotations
-
-=======
-"""Authentication blueprint providing register and login endpoints."""
-
->>>>>>> e4bb17e4
 from http import HTTPStatus
 
 from flask import Blueprint, jsonify, request
 from flask_jwt_extended import create_access_token
-<<<<<<< HEAD
+from werkzeug.exceptions import BadRequest, Conflict, Unauthorized
+from werkzeug.security import generate_password_hash, check_password_hash
 from sqlalchemy import func
-
-from models.user import User
-=======
-from werkzeug.exceptions import BadRequest, Conflict, Unauthorized
 
 from models import db
 from models.user import User
-from utils.request_validation import parse_json_request
+
+# Use shared validator if available; otherwise fall back to plain get_json
+try:
+    from utils.request_validation import parse_json_request  # type: ignore
+except Exception:  # pragma: no cover
+    def parse_json_request(req):  # minimal fallback
+        return req.get_json(silent=True) or {}
 
 ALLOWED_ROLES = {"worker", "employer", "admin"}
->>>>>>> e4bb17e4
-
 auth_bp = Blueprint("auth", __name__)
 
 
-<<<<<<< HEAD
-def _normalize_email(value: str | None) -> str | None:
-    """Normalize an email address for comparison."""
-
-    if value is None:
-        return None
-    return value.strip().lower()
-
-
-def _serialize_user(user: User) -> dict[str, object]:
-    """Return a lightweight representation of the user."""
-
-    return {
-        "id": user.id,
-        "email": user.email,
-        "role": user.role,
-        "is_verified": user.is_verified,
-    }
-
-
-@auth_bp.route("/login", methods=["POST"])
-def login():
-    """Authenticate a user and return a JWT access token."""
-
-    payload = request.get_json(silent=True) or {}
-
-    email = _normalize_email(payload.get("email"))
-    password = payload.get("password")
-
-    if not email or not password:
-        return (
-            jsonify({"error": "Email and password are required."}),
-            HTTPStatus.BAD_REQUEST,
-        )
-
-    user = User.query.filter(func.lower(User.email) == email).first()
-
-    if user is None or not user.check_password(password):
-        return (
-            jsonify({"error": "Invalid email or password."}),
-            HTTPStatus.UNAUTHORIZED,
-        )
-
-    access_token = create_access_token(
-        identity=str(user.id), additional_claims={"role": user.role}
-    )
-
-    return jsonify({"access_token": access_token, "user": _serialize_user(user)})
-=======
 def _normalize_email(raw_email: str | None) -> str:
     """Normalize an email string by stripping whitespace and lowering case."""
-
     return (raw_email or "").strip().lower()
 
 
 def _extract_role(raw_role: str | None) -> str:
     """Return a valid role string, defaulting to the model's default."""
-
     default_role = getattr(User.role.default, "arg", "worker")
     role = (raw_role or "").strip().lower() or default_role
-    if role not in ALLOWED_ROLES:
-        return ""
-    return role
+    return role if role in ALLOWED_ROLES else ""
 
 
 @auth_bp.route("/register", methods=["POST"])
 def register() -> tuple:
     """Register a new user with an email, password, and optional role."""
-
     payload = parse_json_request(request)
     email = _normalize_email(payload.get("email"))
     password = (payload.get("password") or "").strip()
@@ -104,15 +45,19 @@
 
     if not email or not password:
         raise BadRequest("Email and password are required.")
-
     if payload.get("role") and role not in ALLOWED_ROLES:
         raise BadRequest("Role must be one of: worker, employer, admin.")
 
-    if User.query.filter_by(email=email).first() is not None:
+    # Case-insensitive unique check
+    existing = User.query.filter(func.lower(User.email) == email).first()
+    if existing is not None:
         raise Conflict("A user with that email already exists.")
 
     user = User(email=email, role=role)
-    user.set_password(password)
+    if hasattr(user, "set_password"):
+        user.set_password(password)
+    else:  # fallback if model lacks helper
+        user.password_hash = generate_password_hash(password)
 
     db.session.add(user)
     db.session.commit()
@@ -131,7 +76,6 @@
 @auth_bp.route("/login", methods=["POST"])
 def login() -> tuple:
     """Authenticate a user and return a JWT access token."""
-
     payload = parse_json_request(request)
     email = _normalize_email(payload.get("email"))
     password = (payload.get("password") or "").strip()
@@ -139,19 +83,27 @@
     if not email or not password:
         raise BadRequest("Email and password are required.")
 
-    user = User.query.filter_by(email=email).first()
-    if user is None or not user.check_password(password):
+    # Case-insensitive lookup
+    user = User.query.filter(func.lower(User.email) == email).first()
+    if user is None:
         raise Unauthorized("Invalid email or password.")
 
-    access_token = create_access_token(identity=user.id)
+    valid = False
+    if hasattr(user, "check_password"):
+        valid = user.check_password(password)
+    else:
+        valid = check_password_hash(getattr(user, "password_hash", ""), password)
 
+    if not valid:
+        raise Unauthorized("Invalid email or password.")
+
+    token = create_access_token(identity=user.id)
     return (
         jsonify(
             {
-                "access_token": access_token,
+                "access_token": token,
                 "user": {"id": user.id, "email": user.email, "role": user.role},
             }
         ),
         HTTPStatus.OK,
-    )
->>>>>>> e4bb17e4
+    )