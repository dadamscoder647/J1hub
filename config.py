"""Application configuration module."""

import os
from pathlib import Path


class Config:
    """Base configuration for the Flask application."""

    SECRET_KEY = os.getenv("SECRET_KEY", "change-me")
    JWT_SECRET_KEY = os.getenv("JWT_SECRET_KEY", SECRET_KEY)
    DATABASE_URL = os.getenv("DATABASE_URL", "sqlite:///app.db")
    SQLALCHEMY_DATABASE_URI = DATABASE_URL
    SQLALCHEMY_TRACK_MODIFICATIONS = False
    UPLOAD_DIR = os.getenv(
        "UPLOAD_DIR", str(Path("workspace") / "uploads")
    )
<<<<<<< HEAD
    _raw_origins = os.getenv("ORIGINS", "*")
    if _raw_origins == "*":
        CORS_ORIGINS = "*"
    else:
        CORS_ORIGINS = [
            origin.strip()
            for origin in _raw_origins.split(",")
            if origin.strip()
        ]
    RATE_LIMIT = os.getenv("RATE_LIMIT", "60 per minute")
=======
    STRIPE_SECRET_KEY = os.getenv("STRIPE_SECRET_KEY")
    STRIPE_WEBHOOK_SECRET = os.getenv("STRIPE_WEBHOOK_SECRET")
    PRICE_LISTING = os.getenv("PRICE_LISTING")
    PRICE_MONTHLY = os.getenv("PRICE_MONTHLY")
    BILLING_SUCCESS_URL = os.getenv("BILLING_SUCCESS_URL")
    BILLING_CANCEL_URL = os.getenv("BILLING_CANCEL_URL")
>>>>>>> e8eb1724
<|MERGE_RESOLUTION|>--- conflicted
+++ resolved
@@ -7,30 +7,31 @@
 class Config:
     """Base configuration for the Flask application."""
 
+    # Core
     SECRET_KEY = os.getenv("SECRET_KEY", "change-me")
     JWT_SECRET_KEY = os.getenv("JWT_SECRET_KEY", SECRET_KEY)
     DATABASE_URL = os.getenv("DATABASE_URL", "sqlite:///app.db")
     SQLALCHEMY_DATABASE_URI = DATABASE_URL
     SQLALCHEMY_TRACK_MODIFICATIONS = False
-    UPLOAD_DIR = os.getenv(
-        "UPLOAD_DIR", str(Path("workspace") / "uploads")
-    )
-<<<<<<< HEAD
+    UPLOAD_DIR = os.getenv("UPLOAD_DIR", str(Path("workspace") / "uploads"))
+
+    # CORS
     _raw_origins = os.getenv("ORIGINS", "*")
-    if _raw_origins == "*":
+    if _raw_origins.strip() == "*":
         CORS_ORIGINS = "*"
     else:
-        CORS_ORIGINS = [
-            origin.strip()
-            for origin in _raw_origins.split(",")
-            if origin.strip()
-        ]
+        CORS_ORIGINS = [o.strip() for o in _raw_origins.split(",") if o.strip()]
+
+    # Rate limiting
     RATE_LIMIT = os.getenv("RATE_LIMIT", "60 per minute")
-=======
+    RATELIMIT_HEADERS_ENABLED = True
+    RATELIMIT_STORAGE_URI = os.getenv("RATELIMIT_STORAGE_URI", "memory://")
+    RATELIMIT_KEY_PREFIX = os.getenv("RATELIMIT_KEY_PREFIX", "")
+
+    # Stripe / billing (optional)
     STRIPE_SECRET_KEY = os.getenv("STRIPE_SECRET_KEY")
     STRIPE_WEBHOOK_SECRET = os.getenv("STRIPE_WEBHOOK_SECRET")
     PRICE_LISTING = os.getenv("PRICE_LISTING")
     PRICE_MONTHLY = os.getenv("PRICE_MONTHLY")
     BILLING_SUCCESS_URL = os.getenv("BILLING_SUCCESS_URL")
-    BILLING_CANCEL_URL = os.getenv("BILLING_CANCEL_URL")
->>>>>>> e8eb1724
+    BILLING_CANCEL_URL = os.getenv("BILLING_CANCEL_URL")